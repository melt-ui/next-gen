{
  "utils": {
    "constructorProps": [],
    "methods": [],
    "properties": []
  },
  "Tree": {
    "constructorProps": [
      {
        "name": "multiple",
        "type": "MaybeGetter<Multiple | undefined>",
        "description": "If `true`, the user can select multiple items.",
        "defaultValue": "false",
        "optional": true
      },
      {
        "name": "selected",
        "type": "MaybeMultiple<Multiple> | undefined",
        "description": "The currently selected item(s).\r\nIf `multiple` is `true`, this should be an `Iterable`.\r\nOtherwise, it'll be a `string`.",
        "defaultValue": "undefined",
        "optional": true
      },
      {
        "name": "onSelectedChange",
        "type": "| ((value: Multiple extends true ? Set<string> : string | undefined) => void)\n  | undefined",
        "description": "Callback fired when selection changes",
        "optional": true
      },
      {
        "name": "expanded",
        "type": "MaybeGetter<Iterable<string> | undefined>",
        "description": "The currently expanded items",
        "defaultValue": "undefined",
        "optional": true
      },
      {
        "name": "onExpandedChange",
        "type": "((value: Set<string>) => void) | undefined",
        "description": "Callback fired when expanded state changes",
        "optional": true
      },
      {
        "name": "expandOnClick",
        "type": "MaybeGetter<boolean | undefined>",
        "description": "If `true`, groups (items with children) expand on click.",
        "defaultValue": "true",
        "optional": true
      },
      {
        "name": "items",
        "type": "I",
        "description": "The items contained in the tree.",
        "optional": false
      },
      {
        "name": "typeaheadTimeout",
        "type": "MaybeGetter<number> | undefined",
        "description": "How many time (in ms) the typeahead string is held before it is cleared",
        "defaultValue": "500",
        "optional": true
      }
    ],
    "methods": [
      {
        "name": "isSelected",
        "type": "(id: string) => boolean",
        "description": "Checks if an item is currently selected\r@param id - ID of the item to check"
      },
      {
        "name": "isExpanded",
        "type": "(id: string) => boolean",
        "description": "Checks if an item is currently expanded\r@param id - ID of the item to check"
      },
      {
        "name": "expand",
        "type": "(id: string) => void",
        "description": "Expands a specific item\r@param id - ID of the item to expand"
      },
      {
        "name": "collapse",
        "type": "(id: string) => void",
        "description": "Collapses a specific item\r@param id - ID of the item to collapse"
      },
      {
        "name": "toggleExpand",
        "type": "(id: string) => void",
        "description": "Toggles the expanded state of an item\r@param id - ID of the item to toggle"
      },
      {
        "name": "select",
        "type": "(id: string) => void",
        "description": "Selects a specific item\r@param id - ID of the item to select"
      },
      {
        "name": "deselect",
        "type": "(id: string) => void",
        "description": "Deselects a specific item\r@param id - ID of the item to deselect"
      },
      {
        "name": "clearSelection",
        "type": "() => void",
        "description": "Clears all current selections"
      },
      {
        "name": "toggleSelect",
        "type": "(id: string) => void",
        "description": "Toggles the selected state of an item\r@param id - ID of the item to toggle"
      },
      {
        "name": "selectAll",
        "type": "() => void",
        "description": "Selects all visible items.\rIf all items are already selected, clears the selection."
      },
      {
        "name": "getItemId",
        "type": "(id: string) => string",
        "description": "Gets the DOM ID for a specific tree item\r@param id - ID of the item"
      },
      {
        "name": "getItemEl",
        "type": "(id: string) => HTMLElement | null",
        "description": "Gets the DOM element for a specific tree item\r@param id - ID of the item"
      },
      {
        "name": "selectUntil",
        "type": "(id: string) => void",
        "description": "Selects all items between the last selected item and the specified item\r@param id - ID of the item to select until"
      },
      {
        "name": "typeahead",
        "type": "(letter: string) => void",
        "description": ""
      }
    ],
    "properties": [
      {
        "name": "items",
        "type": "Extracted<I>",
        "description": "The items contained in the tree"
      },
      {
        "name": "multiple",
        "type": "Multiple",
        "description": "If `true`, the user can select multiple items holding `Control`/`Meta` or `Shift`"
      },
      {
        "name": "expandOnClick",
        "type": "boolean",
        "description": "If `true`, groups (items with children) expand on click"
      },
      {
        "name": "typeaheadTimeout",
        "type": "number",
        "description": ""
      },
      {
        "name": "selected",
<<<<<<< HEAD
        "type": "Multiple extends true ? Set<string> : string | undefined",
        "description": "Currently selected item(s)\rFor multiple selection, returns a Set of IDs\rFor single selection, returns a single ID or undefined"
=======
        "type": "Value<FalseIfUndefined<Multiple>>",
        "description": "Currently selected item(s)\nFor multiple selection, returns a Set of IDs\nFor single selection, returns a single ID or undefined"
>>>>>>> 9e270ed2
      },
      {
        "name": "expanded",
        "type": "SvelteSet<string>",
        "description": "Set of currently expanded item IDs"
      },
      {
        "name": "root",
        "type": "{ role: string; \"data-melt-tree-root\": string }",
        "description": "Gets ARIA attributes for the root tree element"
      },
      {
        "name": "group",
        "type": "{ role: string; \"data-melt-tree-group\": string }",
        "description": "ARIA attributes for group elements"
      },
      {
        "name": "children",
        "type": "Child<I>[]",
        "description": "Array of Child instances representing the top-level items"
      }
    ],
    "propsAlt": "export type TreeProps<Items extends TreeItem[], Multiple extends boolean = false> = {\r\n  /**\r\n   * If `true`, the user can select multiple items.\r\n   * @default false\r\n   */\r\n  multiple?: MaybeGetter<Multiple | undefined>;\r\n  /**\r\n   * The currently selected item(s).\r\n   * If `multiple` is `true`, this should be an `Iterable`.\r\n   * Otherwise, it'll be a `string`.\r\n   * @default undefined\r\n   */\r\n  selected?: MaybeMultiple<Multiple>;\r\n  /**\r\n   * Callback fired when selection changes\r\n   * @param value - For multiple selection, a Set of selected IDs. For single selection, a single ID or undefined\r\n   */\r\n  onSelectedChange?: (value: Multiple extends true ? Set<string> : string | undefined) => void;\r\n  /**\r\n   * The currently expanded items\r\n   *\r\n   * @default undefined\r\n   */\r\n  expanded?: MaybeMultiple<true>;\r\n  /**\r\n   * Callback fired when expanded state changes\r\n   * @param value - Set of expanded item IDs\r\n   */\r\n  onExpandedChange?: (value: Set<string>) => void;\r\n  /**\r\n   * If `true`, groups (items with children) expand on click.\r\n   * @default true\r\n   */\r\n  expandOnClick?: MaybeGetter<boolean | undefined>;\r\n  /**\r\n   * The items contained in the tree.\r\n   * @required\r\n   */\r\n  items: Items;\r\n  /**\r\n   * How many time (in ms) the typeahead string is held before it is cleared\r\n   * @default 500\r\n   */\r\n  typeaheadTimeout?: MaybeGetter<number>;\r\n};"
  },
  "Toggle": {
    "constructorProps": [
      {
        "name": "value",
        "type": "MaybeGetter<boolean> | undefined",
        "description": "The value for the Toggle.\r\n\r\nWhen passing a getter, it will be used as source of truth,\r\nmeaning that the value only changes when the getter returns a new value.\r\n\r\nOtherwise, if passing a static value, it'll serve as the default value.",
        "defaultValue": "false",
        "optional": true
      },
      {
        "name": "onValueChange",
        "type": "((value: boolean) => void) | undefined",
        "description": "Called when the value is supposed to change.",
        "optional": true
      },
      {
        "name": "disabled",
        "type": "MaybeGetter<boolean | undefined>",
        "description": "If `true`, prevents the user from interacting with the input.",
        "defaultValue": "false",
        "optional": true
      }
    ],
    "methods": [],
    "properties": [
      {
        "name": "disabled",
        "type": "boolean",
        "description": ""
      },
      {
        "name": "value",
        "type": "boolean",
        "description": ""
      },
      {
        "name": "trigger",
        "type": "{\n  readonly \"data-melt-toggle-trigger\": \"\"\n  readonly \"data-checked\": \"\" | undefined\n  readonly disabled: true | undefined\n  readonly onclick: () => void\n}",
        "description": "The trigger that toggles the value."
      },
      {
        "name": "hiddenInput",
        "type": "{\n  readonly \"data-melt-toggle-hidden-input\": \"\"\n  readonly type: \"hidden\"\n  readonly value: \"on\" | \"off\"\n}",
        "description": "A hidden input field to use within forms."
      }
    ],
    "propsAlt": "export type ToggleProps = {\r\n  /**\r\n   * The value for the Toggle.\r\n   *\r\n   * When passing a getter, it will be used as source of truth,\r\n   * meaning that the value only changes when the getter returns a new value.\r\n   *\r\n   * Otherwise, if passing a static value, it'll serve as the default value.\r\n   *\r\n   *\r\n   * @default false\r\n   */\r\n  value?: MaybeGetter<boolean>;\r\n  /**\r\n   * Called when the value is supposed to change.\r\n   */\r\n  onValueChange?: (value: boolean) => void;\r\n\r\n  /**\r\n   * If `true`, prevents the user from interacting with the input.\r\n   *\r\n   * @default false\r\n   */\r\n  disabled?: MaybeGetter<boolean | undefined>;\r\n};"
  },
  "Tabs": {
    "constructorProps": [
      {
        "name": "selectWhenFocused",
        "type": "MaybeGetter<boolean | undefined>",
        "description": "If `true`, the value will be changed whenever a trigger is focused.",
        "defaultValue": "true",
        "optional": true
      },
      {
        "name": "loop",
        "type": "MaybeGetter<boolean | undefined>",
        "description": "If the the trigger selection should loop when navigating with the arrow keys.",
        "defaultValue": "true",
        "optional": true
      },
      {
        "name": "orientation",
        "type": "MaybeGetter<\"horizontal\" | \"vertical\" | undefined>",
        "description": "The orientation of the tabs.",
        "defaultValue": "\"horizontal\"",
        "optional": true
      },
      {
        "name": "value",
<<<<<<< HEAD
        "type": "MaybeGetter<T> | undefined",
        "description": "The default value for `tabs.value`\r\n\r\nWhen passing a getter, it will be used as source of truth,\r\nmeaning that `tabs.value` only changes when the getter returns a new value.\r\n\r\nIf omitted, it will use the first tab as default.",
=======
        "type": "MaybeGetter<T | undefined>",
        "description": "The default value for `tabs.value`\n\nWhen passing a getter, it will be used as source of truth,\nmeaning that `tabs.value` only changes when the getter returns a new value.\n\nIf omitted, it will use the first tab as default.",
>>>>>>> 9e270ed2
        "defaultValue": "undefined",
        "optional": true
      },
      {
        "name": "onValueChange",
        "type": "((active: T) => void) | undefined",
        "description": "Called when the `Tabs` instance tries to change the active tab.",
        "optional": true
      }
    ],
    "methods": [
      {
        "name": "getTrigger",
        "type": "(value: T) => {\n  readonly \"data-melt-tabs-trigger\": T\n  readonly \"data-active\": \"\" | undefined\n  readonly tabindex: 0 | -1\n  readonly role: \"tab\"\n  readonly \"aria-selected\": boolean\n  readonly \"aria-controls\": string\n  readonly \"data-orientation\": \"horizontal\" | \"vertical\"\n  readonly onclick: () => T\n  readonly onkeydown: (e: KeyboardEvent) => void\n  readonly id: string\n}",
        "description": "Gets the attributes and listeners for a tab trigger. Requires an identifying tab value."
      },
      {
        "name": "getContent",
        "type": "(value: T) => {\n  readonly \"data-melt-tabs-content\": \"\"\n  readonly hidden: boolean\n  readonly \"data-active\": \"\" | undefined\n  readonly role: \"tabpanel\"\n  readonly id: string\n  readonly \"aria-labelledby\": string\n  readonly \"data-orientation\": \"horizontal\" | \"vertical\"\n}",
        "description": "Gets the attributes and listeners for the tabs contents. Requires an identifying tab value."
      }
    ],
    "properties": [
      {
        "name": "selectWhenFocused",
        "type": "boolean",
        "description": ""
      },
      {
        "name": "loop",
        "type": "boolean",
        "description": ""
      },
      {
        "name": "orientation",
        "type": "\"horizontal\" | \"vertical\"",
        "description": ""
      },
      {
        "name": "value",
        "type": "T",
        "description": "The current selected tab."
      },
      {
        "name": "triggerList",
        "type": "{\n  readonly \"data-melt-tabs-trigger-list\": \"\"\n  readonly role: \"tablist\"\n  readonly \"aria-orientation\": \"horizontal\" | \"vertical\"\n  readonly \"data-orientation\": \"horizontal\" | \"vertical\"\n}",
        "description": "The attributes for the list that contains the tab triggers."
      }
    ],
<<<<<<< HEAD
    "propsAlt": "export type TabsProps<T extends string = string> = {\r\n  /**\r\n   * If `true`, the value will be changed whenever a trigger is focused.\r\n   *\r\n   * @default true\r\n   */\r\n  selectWhenFocused?: MaybeGetter<boolean | undefined>;\r\n  /**\r\n   * If the the trigger selection should loop when navigating with the arrow keys.\r\n   *\r\n   * @default true\r\n   */\r\n  loop?: MaybeGetter<boolean | undefined>;\r\n  /**\r\n   * The orientation of the tabs.\r\n   *\r\n   * @default \"horizontal\"\r\n   */\r\n  orientation?: MaybeGetter<\"horizontal\" | \"vertical\">;\r\n  /**\r\n   * The default value for `tabs.value`\r\n   *\r\n   * When passing a getter, it will be used as source of truth,\r\n   * meaning that `tabs.value` only changes when the getter returns a new value.\r\n   *\r\n   * If omitted, it will use the first tab as default.\r\n   *\r\n   * @default undefined\r\n   */\r\n  value?: MaybeGetter<T>;\r\n  /**\r\n   * Called when the `Tabs` instance tries to change the active tab.\r\n   */\r\n  onValueChange?: (active: T) => void;\r\n};"
=======
    "propsAlt": "export type TabsProps<T extends string = string> = {\n  /**\n   * If `true`, the value will be changed whenever a trigger is focused.\n   *\n   * @default true\n   */\n  selectWhenFocused?: MaybeGetter<boolean | undefined>;\n  /**\n   * If the the trigger selection should loop when navigating with the arrow keys.\n   *\n   * @default true\n   */\n  loop?: MaybeGetter<boolean | undefined>;\n  /**\n   * The orientation of the tabs.\n   *\n   * @default \"horizontal\"\n   */\n  orientation?: MaybeGetter<\"horizontal\" | \"vertical\" | undefined>;\n  /**\n   * The default value for `tabs.value`\n   *\n   * When passing a getter, it will be used as source of truth,\n   * meaning that `tabs.value` only changes when the getter returns a new value.\n   *\n   * If omitted, it will use the first tab as default.\n   *\n   * @default undefined\n   */\n  value?: MaybeGetter<T | undefined>;\n  /**\n   * Called when the `Tabs` instance tries to change the active tab.\n   */\n  onValueChange?: (active: T) => void;\n};"
>>>>>>> 9e270ed2
  },
  "Slider": {
    "constructorProps": [
      {
        "name": "min",
        "type": "MaybeGetter<number | undefined>",
        "description": "The minimum value of the slider.",
        "defaultValue": "0",
        "optional": true
      },
      {
        "name": "max",
        "type": "MaybeGetter<number | undefined>",
        "description": "The maximum value of the slider.",
        "defaultValue": "100",
        "optional": true
      },
      {
        "name": "orientation",
        "type": "MaybeGetter<\"horizontal\" | \"vertical\" | undefined>",
        "description": "The orientation of the slider.",
        "defaultValue": "\"horizontal\"",
        "optional": true
      },
      {
        "name": "step",
        "type": "MaybeGetter<number | undefined>",
        "description": "The step size of the slider.",
        "defaultValue": "1",
        "optional": true
      },
      {
        "name": "value",
        "type": "MaybeGetter<number | undefined>",
        "description": "The default value for `tabs.value`\r\n\r\nWhen passing a getter, it will be used as source of truth,\r\nmeaning that `tabs.value` only changes when the getter returns a new value.\r\n\r\nIf omitted, it will use the first tab as default.",
        "defaultValue": "undefined",
        "optional": true
      },
      {
        "name": "onValueChange",
        "type": "((active: number) => void) | undefined",
        "description": "Called when the `Slider` instance tries to change the active tab.",
        "optional": true
      }
    ],
    "methods": [],
    "properties": [
      {
        "name": "min",
        "type": "number",
        "description": ""
      },
      {
        "name": "max",
        "type": "number",
        "description": ""
      },
      {
        "name": "orientation",
        "type": "\"horizontal\" | \"vertical\"",
        "description": ""
      },
      {
        "name": "step",
        "type": "number",
        "description": ""
      },
      {
        "name": "value",
        "type": "number",
        "description": "The value of the slider."
      },
      {
        "name": "root",
        "type": "{\n  readonly \"data-dragging\": \"\" | undefined\n  readonly \"data-value\": number\n  readonly \"data-orientation\": \"horizontal\" | \"vertical\"\n  readonly \"aria-valuenow\": number\n  readonly \"aria-valuemin\": number\n  readonly \"aria-valuemax\": number\n  readonly \"aria-orientation\": \"horizontal\" | \"vertical\"\n  readonly style: `--percentage: ${string}; --percentage-inv: ${string}; touch-action: ${string}`\n  readonly tabindex: 0\n  readonly role: \"slider\"\n  readonly \"data-melt-slider-root\": \"\"\n  readonly id: string\n  readonly onpointerdown: (e: PointerEvent) => void\n  readonly onkeydown: (e: KeyboardEvent) => void\n}",
        "description": "The root of the slider.\rAny cursor interaction along this element will change the slider's values."
      },
      {
        "name": "thumb",
        "type": "{\n  readonly \"data-dragging\": \"\" | undefined\n  readonly \"data-value\": number\n  readonly \"data-orientation\": \"horizontal\" | \"vertical\"\n  readonly \"data-melt-slider-thumb\": \"\"\n  readonly tabindex: 0\n}",
        "description": "The slider's thumb, positioned at the end of the range."
      }
    ],
    "propsAlt": "export type SliderProps = {\r\n  /**\r\n   * The minimum value of the slider.\r\n   *\r\n   * @default 0\r\n   */\r\n  min?: MaybeGetter<number | undefined>;\r\n  /**\r\n   * The maximum value of the slider.\r\n   *\r\n   * @default 100\r\n   */\r\n  max?: MaybeGetter<number | undefined>;\r\n  /**\r\n   * The orientation of the slider.\r\n   *\r\n   * @default \"horizontal\"\r\n   */\r\n  orientation?: MaybeGetter<\"horizontal\" | \"vertical\" | undefined>;\r\n\r\n  /**\r\n   * The step size of the slider.\r\n   *\r\n   * @default 1\r\n   */\r\n  step?: MaybeGetter<number | undefined>;\r\n  /**\r\n   * The default value for `tabs.value`\r\n   *\r\n   * When passing a getter, it will be used as source of truth,\r\n   * meaning that `tabs.value` only changes when the getter returns a new value.\r\n   *\r\n   * If omitted, it will use the first tab as default.\r\n   *\r\n   * @default undefined\r\n   */\r\n  value?: MaybeGetter<number | undefined>;\r\n  /**\r\n   * Called when the `Slider` instance tries to change the active tab.\r\n   */\r\n  onValueChange?: (active: number) => void;\r\n};"
  },
  "Select": {
    "constructorProps": [],
    "methods": [],
    "properties": []
  },
  "RadioGroup": {
    "constructorProps": [
      {
        "name": "disabled",
        "type": "MaybeGetter<boolean | undefined>",
        "description": "If `true`, prevents the user from interacting with the group.",
        "defaultValue": "false",
        "optional": true
      },
      {
        "name": "required",
        "type": "MaybeGetter<boolean | undefined>",
        "description": "If `true`, indicates that the user must select a radio button before\nthe owning form can be submitted.",
        "defaultValue": "false",
        "optional": true
      },
      {
        "name": "loop",
        "type": "MaybeGetter<boolean | undefined>",
        "description": "If the the button selection should loop when navigating with the arrow keys.",
        "defaultValue": "true",
        "optional": true
      },
      {
        "name": "selectWhenFocused",
        "type": "MaybeGetter<boolean | undefined>",
        "description": "If `true`, the value will be changed whenever a button is focused.",
        "defaultValue": "true",
        "optional": true
      },
      {
        "name": "orientation",
        "type": "MaybeGetter<\"horizontal\" | \"vertical\" | undefined>",
        "description": "The orientation of the slider.",
        "defaultValue": "\"vertical\"",
        "optional": true
      },
      {
        "name": "name",
        "type": "MaybeGetter<string | undefined>",
        "description": "Input name for radio group.",
        "optional": true
      },
      {
        "name": "value",
        "type": "MaybeGetter<string | undefined>",
        "description": "Default value for radio group.",
        "defaultValue": "\"\"",
        "optional": true
      },
      {
        "name": "onValueChange",
        "type": "((active: string) => void) | undefined",
        "description": "Called when the radio button is clicked.",
        "optional": true
      }
    ],
    "methods": [
      {
        "name": "getItem",
        "type": "(item: string) => RadioItem",
        "description": ""
      },
      {
        "name": "select",
        "type": "(item: string) => void",
        "description": ""
      }
    ],
    "properties": [
      {
        "name": "disabled",
        "type": "boolean",
        "description": ""
      },
      {
        "name": "required",
        "type": "boolean",
        "description": ""
      },
      {
        "name": "loop",
        "type": "boolean",
        "description": ""
      },
      {
        "name": "selectWhenFocused",
        "type": "boolean",
        "description": ""
      },
      {
        "name": "orientation",
        "type": "\"horizontal\" | \"vertical\"",
        "description": ""
      },
      {
        "name": "value",
        "type": "string",
        "description": ""
      },
      {
        "name": "root",
        "type": "{\n  readonly \"data-melt-radio-group-root\": \"\"\n  readonly id: string\n  readonly role: \"radiogroup\"\n  readonly \"aria-required\": boolean\n  readonly \"aria-labelledby\": string\n  readonly \"data-orientation\": \"horizontal\" | \"vertical\"\n  readonly \"data-disabled\": true | undefined\n  readonly \"data-value\": string\n}",
        "description": ""
      },
      {
        "name": "label",
        "type": "{\n  readonly \"data-melt-radio-group-label\": \"\"\n  readonly id: string\n  readonly for: string\n  readonly onclick: (\n    e: MouseEvent & { currentTarget: EventTarget & HTMLLabelElement },\n  ) => void\n  readonly \"data-orientation\": \"horizontal\" | \"vertical\"\n  readonly \"data-disabled\": true | undefined\n  readonly \"data-value\": string\n}",
        "description": ""
      },
      {
        "name": "hiddenInput",
        "type": "{\n  readonly \"data-melt-radio-group-hidden-input\": \"\"\n  readonly disabled: boolean\n  readonly required: boolean\n  readonly hidden: true\n  readonly \"aria-hidden\": true\n  readonly tabindex: -1\n  readonly value: string\n  readonly name: string | undefined\n}",
        "description": ""
      }
    ],
    "propsAlt": "export type RadioGroupProps = {\n  /**\n   * If `true`, prevents the user from interacting with the group.\n   *\n   * @default false\n   */\n  disabled?: MaybeGetter<boolean | undefined>;\n  /**\n   * If `true`, indicates that the user must select a radio button before\n   * the owning form can be submitted.\n   *\n   * @default false\n   */\n  required?: MaybeGetter<boolean | undefined>;\n  /**\n   * If the the button selection should loop when navigating with the arrow keys.\n   *\n   * @default true\n   */\n  loop?: MaybeGetter<boolean | undefined>;\n  /**\n   * If `true`, the value will be changed whenever a button is focused.\n   *\n   * @default true\n   */\n  selectWhenFocused?: MaybeGetter<boolean | undefined>;\n  /**\n   * The orientation of the slider.\n   *\n   * @default \"vertical\"\n   */\n  orientation?: MaybeGetter<\"horizontal\" | \"vertical\" | undefined>;\n  /**\n   * Input name for radio group.\n   */\n  name?: MaybeGetter<string | undefined>;\n  /**\n   * Default value for radio group.\n   *\n   * @default \"\"\n   */\n  value?: MaybeGetter<string | undefined>;\n  /**\n   * Called when the radio button is clicked.\n   */\n  onValueChange?: (active: string) => void;\n};"
  },
  "Progress": {
    "constructorProps": [
      {
        "name": "value",
        "type": "MaybeGetter<number | undefined>",
        "description": "The value for the progress.",
        "defaultValue": "undefined",
        "optional": true
      },
      {
        "name": "max",
        "type": "MaybeGetter<number | undefined>",
        "description": "The maximum value of the progress.",
        "optional": true
      },
      {
        "name": "onValueChange",
        "type": "((value: number) => void) | undefined",
        "description": "The callback invoked when the value of the progress changes.",
        "optional": true
      }
    ],
    "methods": [],
    "properties": [
      {
        "name": "max",
        "type": "number",
        "description": ""
      },
      {
        "name": "value",
        "type": "number",
        "description": ""
      },
      {
        "name": "root",
        "type": "{\n  \"data-melt-progress-root\": string\n  value: number\n  max: number\n  role: string\n  \"aria-valuemin\": number\n  \"aria-valuemax\": number\n  \"aria-valuenow\": number\n  \"data-value\": number\n  \"data-state\": string\n  \"data-max\": number\n}",
        "description": "Spread attributes for the Progress root element."
      },
      {
        "name": "progress",
        "type": "{\n  \"data-melt-progress-progress\": string\n  style: `--progress: ${string}`\n}",
        "description": "Spread attributes for the Progress percentage element.\nProvides a --progress CSS variable that can be used to style the progress:\n`transform: translateX(calc(var(--progress) * -1));`"
      }
    ],
    "propsAlt": "export type ProgressProps = {\n  /**\n   * The value for the progress.\n   * \n   * @default undefined\n   */\n  value?: MaybeGetter<number | undefined>;\n\n  /**\n   * The maximum value of the progress.\n   * \n   * @deafult 100\n   */\n  max?: MaybeGetter<number | undefined>;\n\n  /**\n   * The callback invoked when the value of the progress changes.\n   */\n  onValueChange?: (value: number) => void;\n};"
  },
  "Popover": {
    "constructorProps": [
      {
        "name": "open",
        "type": "MaybeGetter<boolean> | undefined",
        "description": "If the Popover is open.\r\n\r\nWhen passing a getter, it will be used as source of truth,\r\nmeaning that the value only changes when the getter returns a new value.\r\n\r\nOtherwise, if passing a static value, it'll serve as the default value.",
        "defaultValue": "false",
        "optional": true
      },
      {
        "name": "onOpenChange",
        "type": "((value: boolean) => void) | undefined",
        "description": "Called when the value is supposed to change.",
        "optional": true
      },
      {
        "name": "forceVisible",
        "type": "MaybeGetter<boolean | undefined>",
        "description": "If the popover visibility should be controlled by the user.",
        "defaultValue": "false",
        "optional": true
      },
      {
        "name": "computePositionOptions",
        "type": "Elements; }) => Promisable<Platform | undefined; }> | undefined>",
        "description": "Options to be passed to Floating UI's `computePosition`",
        "optional": true
      }
    ],
    "methods": [],
    "properties": [
      {
        "name": "forceVisible",
        "type": "boolean",
        "description": ""
      },
      {
        "name": "computePositionOptions",
        "type": "{} | Partial<{ placement?: Elements; }) => Promisable<Platform | undefined; }>",
        "description": ""
      },
      {
        "name": "open",
        "type": "boolean",
        "description": ""
      },
      {
        "name": "trigger",
        "type": "{\n  readonly onfocusout: () => Promise<void>\n  readonly \"data-melt-popover-trigger\": \"\"\n  readonly id: string\n  readonly popovertarget: string\n  readonly onclick: (e: Event) => void\n}",
        "description": "The trigger that toggles the value."
      },
      {
        "name": "content",
        "type": "{\n  readonly onfocusout: () => Promise<void>\n  readonly \"data-melt-popover-content\": \"\"\n  readonly id: string\n  readonly popover: \"manual\"\n  readonly ontoggle: (\n    e: ToggleEvent & { currentTarget: EventTarget & HTMLElement },\n  ) => void\n  readonly tabindex: -1\n  readonly inert: boolean\n  readonly \"data-open\": \"\" | undefined\n}",
        "description": ""
      }
    ],
    "propsAlt": "export type PopoverProps = {\r\n  /**\r\n   * If the Popover is open.\r\n   *\r\n   * When passing a getter, it will be used as source of truth,\r\n   * meaning that the value only changes when the getter returns a new value.\r\n   *\r\n   * Otherwise, if passing a static value, it'll serve as the default value.\r\n   *\r\n   *\r\n   * @default false\r\n   */\r\n  open?: MaybeGetter<boolean>;\r\n\r\n  /**\r\n   * Called when the value is supposed to change.\r\n   */\r\n  onOpenChange?: (value: boolean) => void;\r\n\r\n  /**\r\n   * If the popover visibility should be controlled by the user.\r\n   *\r\n   * @default false\r\n   */\r\n  forceVisible?: MaybeGetter<boolean | undefined>;\r\n\r\n  /**\r\n   * Options to be passed to Floating UI's `computePosition`\r\n   *\r\n   * @see https://floating-ui.com/docs/computePosition\r\n   */\r\n  computePositionOptions?: MaybeGetter<Partial<ComputePositionConfig> | undefined>;\r\n};"
  },
  "PinInput": {
    "constructorProps": [
      {
        "name": "value",
        "type": "MaybeGetter<string | undefined>",
        "description": "The value for the Pin Input.\r\n\r\nWhen passing a getter, it will be used as source of truth,\r\nmeaning that the value only changes when the getter returns a new value.\r\n\r\nOtherwise, if passing a static value, it'll serve as the default value.",
        "defaultValue": "''",
        "optional": true
      },
      {
        "name": "onValueChange",
        "type": "((value: string) => void) | undefined",
        "description": "Called when the `PinInput` instance tries to change the value.",
        "optional": true
      },
      {
        "name": "maxLength",
        "type": "MaybeGetter<number | undefined>",
        "description": "The amount of digits in the Pin Input.",
        "defaultValue": "4",
        "optional": true
      },
      {
        "name": "placeholder",
        "type": "MaybeGetter<string | undefined>",
        "description": "An optional placeholder to display when the input is empty.",
        "defaultValue": "'○'",
        "optional": true
      },
      {
        "name": "disabled",
        "type": "MaybeGetter<boolean | undefined>",
        "description": "If `true`, prevents the user from interacting with the input.",
        "defaultValue": "false",
        "optional": true
      },
      {
        "name": "mask",
        "type": "MaybeGetter<boolean | undefined>",
        "description": "If the input should be masked like a password.",
        "defaultValue": "false",
        "optional": true
      },
      {
        "name": "type",
        "type": "MaybeGetter<\"alphanumeric\" | \"numeric\" | \"text\" | undefined>",
        "description": "What characters the input accepts.",
        "defaultValue": "'text'",
        "optional": true
      }
    ],
    "methods": [],
    "properties": [
      {
        "name": "maxLength",
        "type": "number",
        "description": ""
      },
      {
        "name": "placeholder",
        "type": "string",
        "description": ""
      },
      {
        "name": "disabled",
        "type": "boolean",
        "description": ""
      },
      {
        "name": "mask",
        "type": "boolean",
        "description": ""
      },
      {
        "name": "type",
        "type": "\"alphanumeric\" | \"numeric\" | \"text\"",
        "description": ""
      },
      {
        "name": "isFilled",
        "type": "boolean",
        "description": ""
      },
      {
        "name": "value",
        "type": "string",
        "description": ""
      },
      {
        "name": "root",
        "type": "{\n  readonly \"data-melt-pin-input-root\": \"\"\n  readonly id: string\n  readonly \"data-complete\": \"\" | undefined\n}",
        "description": "The root element's props."
      },
      {
        "name": "inputs",
        "type": "{\n  readonly \"data-melt-pin-input-input\": \"\"\n  readonly placeholder: string | undefined\n  readonly disabled: true | undefined\n  readonly type: \"text\" | \"password\"\n  readonly \"data-filled\": \"\" | undefined\n  readonly tabindex: 0 | -1\n  readonly style: \"caret-color: transparent;\" | undefined\n  readonly onkeydown: (e: KeyboardEvent) => void\n  readonly onpointerdown: (e: Event) => void\n  readonly onpointerup: (e: Event) => void\n  readonly oninput: (e: Event) => void\n  readonly onfocus: () => void\n  readonly onblur: () => void\n}[]",
        "description": "An array of props that should be spread to the input elements."
      }
    ],
    "propsAlt": "export type PinInputProps = {\r\n  /**\r\n   * The value for the Pin Input.\r\n   *\r\n   * When passing a getter, it will be used as source of truth,\r\n   * meaning that the value only changes when the getter returns a new value.\r\n   *\r\n   * Otherwise, if passing a static value, it'll serve as the default value.\r\n   *\r\n   *\r\n   * @default ''\r\n   */\r\n  value?: MaybeGetter<string | undefined>;\r\n  /**\r\n   * Called when the `PinInput` instance tries to change the value.\r\n   */\r\n  onValueChange?: (value: string) => void;\r\n\r\n  /**\r\n   * The amount of digits in the Pin Input.\r\n   *\r\n   * @default 4\r\n   */\r\n  maxLength?: MaybeGetter<number | undefined>;\r\n  /**\r\n   * An optional placeholder to display when the input is empty.\r\n   *\r\n   * @default '○'\r\n   */\r\n  placeholder?: MaybeGetter<string | undefined>;\r\n\r\n  /**\r\n   * If `true`, prevents the user from interacting with the input.\r\n   *\r\n   * @default false\r\n   */\r\n  disabled?: MaybeGetter<boolean | undefined>;\r\n\r\n  /**\r\n   * If the input should be masked like a password.\r\n   *\r\n   * @default false\r\n   */\r\n  mask?: MaybeGetter<boolean | undefined>;\r\n\r\n  /**\r\n   * What characters the input accepts.\r\n   *\r\n   * @default 'text'\r\n   */\r\n  type?: MaybeGetter<\"alphanumeric\" | \"numeric\" | \"text\" | undefined>;\r\n};"
  },
  "Collapsible": {
    "constructorProps": [
      {
        "name": "disabled",
        "type": "MaybeGetter<boolean | undefined>",
        "description": "Whether the collapsible is disabled which prevents it from being opened.",
        "optional": true
      },
      {
        "name": "open",
        "type": "MaybeGetter<boolean> | undefined",
        "description": "Whether the collapsible is open.",
        "optional": true
      },
      {
        "name": "onOpenChange",
        "type": "((value: boolean) => void) | undefined",
        "description": "A callback called when the value of `open` changes.",
        "optional": true
      }
    ],
    "methods": [],
    "properties": [
      {
        "name": "disabled",
        "type": "boolean",
        "description": ""
      },
      {
        "name": "open",
        "type": "boolean",
        "description": "The open state of the collapsible."
      },
      {
        "name": "root",
        "type": "{\n  \"data-state\": string\n  \"data-disabled\": \"\" | undefined\n  \"data-melt-collapsible-root\": string\n}",
        "description": "The spread attributes for the root element."
      },
      {
        "name": "trigger",
        "type": "{\n  disabled: boolean\n  onclick: () => void\n  \"data-state\": string\n  \"data-disabled\": \"\" | undefined\n  \"data-melt-collapsible-trigger\": string\n}",
        "description": "The spread attributes for the trigger button."
      },
      {
        "name": "content",
        "type": "{\n  \"data-state\": string\n  \"data-disabled\": \"\" | undefined\n  \"data-melt-collapsible-content\": string\n}",
        "description": "The spread attributes for the content element."
      }
    ],
    "propsAlt": "export type CollapsibleProps = {\r\n  /**\r\n   * Whether the collapsible is disabled which prevents it from being opened.\r\n   */\r\n  disabled?: MaybeGetter<boolean | undefined>;\r\n\r\n  /**\r\n   * Whether the collapsible is open.\r\n   */\r\n  open?: MaybeGetter<boolean>;\r\n\r\n  /**\r\n   * A callback called when the value of `open` changes.\r\n   */\r\n  onOpenChange?: (value: boolean) => void;\r\n};"
  }
}<|MERGE_RESOLUTION|>--- conflicted
+++ resolved
@@ -16,7 +16,7 @@
       {
         "name": "selected",
         "type": "MaybeMultiple<Multiple> | undefined",
-        "description": "The currently selected item(s).\r\nIf `multiple` is `true`, this should be an `Iterable`.\r\nOtherwise, it'll be a `string`.",
+        "description": "The currently selected item(s).\nIf `multiple` is `true`, this should be an `Iterable`.\nOtherwise, it'll be a `string`.",
         "defaultValue": "undefined",
         "optional": true
       },
@@ -64,37 +64,37 @@
       {
         "name": "isSelected",
         "type": "(id: string) => boolean",
-        "description": "Checks if an item is currently selected\r@param id - ID of the item to check"
+        "description": "Checks if an item is currently selected\n@param id - ID of the item to check"
       },
       {
         "name": "isExpanded",
         "type": "(id: string) => boolean",
-        "description": "Checks if an item is currently expanded\r@param id - ID of the item to check"
+        "description": "Checks if an item is currently expanded\n@param id - ID of the item to check"
       },
       {
         "name": "expand",
         "type": "(id: string) => void",
-        "description": "Expands a specific item\r@param id - ID of the item to expand"
+        "description": "Expands a specific item\n@param id - ID of the item to expand"
       },
       {
         "name": "collapse",
         "type": "(id: string) => void",
-        "description": "Collapses a specific item\r@param id - ID of the item to collapse"
+        "description": "Collapses a specific item\n@param id - ID of the item to collapse"
       },
       {
         "name": "toggleExpand",
         "type": "(id: string) => void",
-        "description": "Toggles the expanded state of an item\r@param id - ID of the item to toggle"
+        "description": "Toggles the expanded state of an item\n@param id - ID of the item to toggle"
       },
       {
         "name": "select",
         "type": "(id: string) => void",
-        "description": "Selects a specific item\r@param id - ID of the item to select"
+        "description": "Selects a specific item\n@param id - ID of the item to select"
       },
       {
         "name": "deselect",
         "type": "(id: string) => void",
-        "description": "Deselects a specific item\r@param id - ID of the item to deselect"
+        "description": "Deselects a specific item\n@param id - ID of the item to deselect"
       },
       {
         "name": "clearSelection",
@@ -104,27 +104,27 @@
       {
         "name": "toggleSelect",
         "type": "(id: string) => void",
-        "description": "Toggles the selected state of an item\r@param id - ID of the item to toggle"
+        "description": "Toggles the selected state of an item\n@param id - ID of the item to toggle"
       },
       {
         "name": "selectAll",
         "type": "() => void",
-        "description": "Selects all visible items.\rIf all items are already selected, clears the selection."
+        "description": "Selects all visible items.\nIf all items are already selected, clears the selection."
       },
       {
         "name": "getItemId",
         "type": "(id: string) => string",
-        "description": "Gets the DOM ID for a specific tree item\r@param id - ID of the item"
+        "description": "Gets the DOM ID for a specific tree item\n@param id - ID of the item"
       },
       {
         "name": "getItemEl",
         "type": "(id: string) => HTMLElement | null",
-        "description": "Gets the DOM element for a specific tree item\r@param id - ID of the item"
+        "description": "Gets the DOM element for a specific tree item\n@param id - ID of the item"
       },
       {
         "name": "selectUntil",
         "type": "(id: string) => void",
-        "description": "Selects all items between the last selected item and the specified item\r@param id - ID of the item to select until"
+        "description": "Selects all items between the last selected item and the specified item\n@param id - ID of the item to select until"
       },
       {
         "name": "typeahead",
@@ -155,13 +155,8 @@
       },
       {
         "name": "selected",
-<<<<<<< HEAD
-        "type": "Multiple extends true ? Set<string> : string | undefined",
-        "description": "Currently selected item(s)\rFor multiple selection, returns a Set of IDs\rFor single selection, returns a single ID or undefined"
-=======
         "type": "Value<FalseIfUndefined<Multiple>>",
         "description": "Currently selected item(s)\nFor multiple selection, returns a Set of IDs\nFor single selection, returns a single ID or undefined"
->>>>>>> 9e270ed2
       },
       {
         "name": "expanded",
@@ -184,14 +179,14 @@
         "description": "Array of Child instances representing the top-level items"
       }
     ],
-    "propsAlt": "export type TreeProps<Items extends TreeItem[], Multiple extends boolean = false> = {\r\n  /**\r\n   * If `true`, the user can select multiple items.\r\n   * @default false\r\n   */\r\n  multiple?: MaybeGetter<Multiple | undefined>;\r\n  /**\r\n   * The currently selected item(s).\r\n   * If `multiple` is `true`, this should be an `Iterable`.\r\n   * Otherwise, it'll be a `string`.\r\n   * @default undefined\r\n   */\r\n  selected?: MaybeMultiple<Multiple>;\r\n  /**\r\n   * Callback fired when selection changes\r\n   * @param value - For multiple selection, a Set of selected IDs. For single selection, a single ID or undefined\r\n   */\r\n  onSelectedChange?: (value: Multiple extends true ? Set<string> : string | undefined) => void;\r\n  /**\r\n   * The currently expanded items\r\n   *\r\n   * @default undefined\r\n   */\r\n  expanded?: MaybeMultiple<true>;\r\n  /**\r\n   * Callback fired when expanded state changes\r\n   * @param value - Set of expanded item IDs\r\n   */\r\n  onExpandedChange?: (value: Set<string>) => void;\r\n  /**\r\n   * If `true`, groups (items with children) expand on click.\r\n   * @default true\r\n   */\r\n  expandOnClick?: MaybeGetter<boolean | undefined>;\r\n  /**\r\n   * The items contained in the tree.\r\n   * @required\r\n   */\r\n  items: Items;\r\n  /**\r\n   * How many time (in ms) the typeahead string is held before it is cleared\r\n   * @default 500\r\n   */\r\n  typeaheadTimeout?: MaybeGetter<number>;\r\n};"
+    "propsAlt": "export type TreeProps<Items extends TreeItem[], Multiple extends boolean = false> = {\n  /**\n   * If `true`, the user can select multiple items.\n   * @default false\n   */\n  multiple?: MaybeGetter<Multiple | undefined>;\n  /**\n   * The currently selected item(s).\n   * If `multiple` is `true`, this should be an `Iterable`.\n   * Otherwise, it'll be a `string`.\n   * @default undefined\n   */\n  selected?: MaybeMultiple<Multiple>;\n  /**\n   * Callback fired when selection changes\n   * @param value - For multiple selection, a Set of selected IDs. For single selection, a single ID or undefined\n   */\n  onSelectedChange?: (value: Multiple extends true ? Set<string> : string | undefined) => void;\n  /**\n   * The currently expanded items\n   *\n   * @default undefined\n   */\n  expanded?: MaybeMultiple<true>;\n  /**\n   * Callback fired when expanded state changes\n   * @param value - Set of expanded item IDs\n   */\n  onExpandedChange?: (value: Set<string>) => void;\n  /**\n   * If `true`, groups (items with children) expand on click.\n   * @default true\n   */\n  expandOnClick?: MaybeGetter<boolean | undefined>;\n  /**\n   * The items contained in the tree.\n   * @required\n   */\n  items: Items;\n  /**\n   * How many time (in ms) the typeahead string is held before it is cleared\n   * @default 500\n   */\n  typeaheadTimeout?: MaybeGetter<number>;\n};"
   },
   "Toggle": {
     "constructorProps": [
       {
         "name": "value",
         "type": "MaybeGetter<boolean> | undefined",
-        "description": "The value for the Toggle.\r\n\r\nWhen passing a getter, it will be used as source of truth,\r\nmeaning that the value only changes when the getter returns a new value.\r\n\r\nOtherwise, if passing a static value, it'll serve as the default value.",
+        "description": "The value for the Toggle.\n\nWhen passing a getter, it will be used as source of truth,\nmeaning that the value only changes when the getter returns a new value.\n\nOtherwise, if passing a static value, it'll serve as the default value.",
         "defaultValue": "false",
         "optional": true
       },
@@ -232,7 +227,7 @@
         "description": "A hidden input field to use within forms."
       }
     ],
-    "propsAlt": "export type ToggleProps = {\r\n  /**\r\n   * The value for the Toggle.\r\n   *\r\n   * When passing a getter, it will be used as source of truth,\r\n   * meaning that the value only changes when the getter returns a new value.\r\n   *\r\n   * Otherwise, if passing a static value, it'll serve as the default value.\r\n   *\r\n   *\r\n   * @default false\r\n   */\r\n  value?: MaybeGetter<boolean>;\r\n  /**\r\n   * Called when the value is supposed to change.\r\n   */\r\n  onValueChange?: (value: boolean) => void;\r\n\r\n  /**\r\n   * If `true`, prevents the user from interacting with the input.\r\n   *\r\n   * @default false\r\n   */\r\n  disabled?: MaybeGetter<boolean | undefined>;\r\n};"
+    "propsAlt": "export type ToggleProps = {\n  /**\n   * The value for the Toggle.\n   *\n   * When passing a getter, it will be used as source of truth,\n   * meaning that the value only changes when the getter returns a new value.\n   *\n   * Otherwise, if passing a static value, it'll serve as the default value.\n   *\n   *\n   * @default false\n   */\n  value?: MaybeGetter<boolean>;\n  /**\n   * Called when the value is supposed to change.\n   */\n  onValueChange?: (value: boolean) => void;\n\n  /**\n   * If `true`, prevents the user from interacting with the input.\n   *\n   * @default false\n   */\n  disabled?: MaybeGetter<boolean | undefined>;\n};"
   },
   "Tabs": {
     "constructorProps": [
@@ -259,13 +254,8 @@
       },
       {
         "name": "value",
-<<<<<<< HEAD
-        "type": "MaybeGetter<T> | undefined",
-        "description": "The default value for `tabs.value`\r\n\r\nWhen passing a getter, it will be used as source of truth,\r\nmeaning that `tabs.value` only changes when the getter returns a new value.\r\n\r\nIf omitted, it will use the first tab as default.",
-=======
         "type": "MaybeGetter<T | undefined>",
         "description": "The default value for `tabs.value`\n\nWhen passing a getter, it will be used as source of truth,\nmeaning that `tabs.value` only changes when the getter returns a new value.\n\nIf omitted, it will use the first tab as default.",
->>>>>>> 9e270ed2
         "defaultValue": "undefined",
         "optional": true
       },
@@ -315,11 +305,7 @@
         "description": "The attributes for the list that contains the tab triggers."
       }
     ],
-<<<<<<< HEAD
-    "propsAlt": "export type TabsProps<T extends string = string> = {\r\n  /**\r\n   * If `true`, the value will be changed whenever a trigger is focused.\r\n   *\r\n   * @default true\r\n   */\r\n  selectWhenFocused?: MaybeGetter<boolean | undefined>;\r\n  /**\r\n   * If the the trigger selection should loop when navigating with the arrow keys.\r\n   *\r\n   * @default true\r\n   */\r\n  loop?: MaybeGetter<boolean | undefined>;\r\n  /**\r\n   * The orientation of the tabs.\r\n   *\r\n   * @default \"horizontal\"\r\n   */\r\n  orientation?: MaybeGetter<\"horizontal\" | \"vertical\">;\r\n  /**\r\n   * The default value for `tabs.value`\r\n   *\r\n   * When passing a getter, it will be used as source of truth,\r\n   * meaning that `tabs.value` only changes when the getter returns a new value.\r\n   *\r\n   * If omitted, it will use the first tab as default.\r\n   *\r\n   * @default undefined\r\n   */\r\n  value?: MaybeGetter<T>;\r\n  /**\r\n   * Called when the `Tabs` instance tries to change the active tab.\r\n   */\r\n  onValueChange?: (active: T) => void;\r\n};"
-=======
     "propsAlt": "export type TabsProps<T extends string = string> = {\n  /**\n   * If `true`, the value will be changed whenever a trigger is focused.\n   *\n   * @default true\n   */\n  selectWhenFocused?: MaybeGetter<boolean | undefined>;\n  /**\n   * If the the trigger selection should loop when navigating with the arrow keys.\n   *\n   * @default true\n   */\n  loop?: MaybeGetter<boolean | undefined>;\n  /**\n   * The orientation of the tabs.\n   *\n   * @default \"horizontal\"\n   */\n  orientation?: MaybeGetter<\"horizontal\" | \"vertical\" | undefined>;\n  /**\n   * The default value for `tabs.value`\n   *\n   * When passing a getter, it will be used as source of truth,\n   * meaning that `tabs.value` only changes when the getter returns a new value.\n   *\n   * If omitted, it will use the first tab as default.\n   *\n   * @default undefined\n   */\n  value?: MaybeGetter<T | undefined>;\n  /**\n   * Called when the `Tabs` instance tries to change the active tab.\n   */\n  onValueChange?: (active: T) => void;\n};"
->>>>>>> 9e270ed2
   },
   "Slider": {
     "constructorProps": [
@@ -354,7 +340,7 @@
       {
         "name": "value",
         "type": "MaybeGetter<number | undefined>",
-        "description": "The default value for `tabs.value`\r\n\r\nWhen passing a getter, it will be used as source of truth,\r\nmeaning that `tabs.value` only changes when the getter returns a new value.\r\n\r\nIf omitted, it will use the first tab as default.",
+        "description": "The default value for `tabs.value`\n\nWhen passing a getter, it will be used as source of truth,\nmeaning that `tabs.value` only changes when the getter returns a new value.\n\nIf omitted, it will use the first tab as default.",
         "defaultValue": "undefined",
         "optional": true
       },
@@ -395,7 +381,7 @@
       {
         "name": "root",
         "type": "{\n  readonly \"data-dragging\": \"\" | undefined\n  readonly \"data-value\": number\n  readonly \"data-orientation\": \"horizontal\" | \"vertical\"\n  readonly \"aria-valuenow\": number\n  readonly \"aria-valuemin\": number\n  readonly \"aria-valuemax\": number\n  readonly \"aria-orientation\": \"horizontal\" | \"vertical\"\n  readonly style: `--percentage: ${string}; --percentage-inv: ${string}; touch-action: ${string}`\n  readonly tabindex: 0\n  readonly role: \"slider\"\n  readonly \"data-melt-slider-root\": \"\"\n  readonly id: string\n  readonly onpointerdown: (e: PointerEvent) => void\n  readonly onkeydown: (e: KeyboardEvent) => void\n}",
-        "description": "The root of the slider.\rAny cursor interaction along this element will change the slider's values."
+        "description": "The root of the slider.\nAny cursor interaction along this element will change the slider's values."
       },
       {
         "name": "thumb",
@@ -403,7 +389,7 @@
         "description": "The slider's thumb, positioned at the end of the range."
       }
     ],
-    "propsAlt": "export type SliderProps = {\r\n  /**\r\n   * The minimum value of the slider.\r\n   *\r\n   * @default 0\r\n   */\r\n  min?: MaybeGetter<number | undefined>;\r\n  /**\r\n   * The maximum value of the slider.\r\n   *\r\n   * @default 100\r\n   */\r\n  max?: MaybeGetter<number | undefined>;\r\n  /**\r\n   * The orientation of the slider.\r\n   *\r\n   * @default \"horizontal\"\r\n   */\r\n  orientation?: MaybeGetter<\"horizontal\" | \"vertical\" | undefined>;\r\n\r\n  /**\r\n   * The step size of the slider.\r\n   *\r\n   * @default 1\r\n   */\r\n  step?: MaybeGetter<number | undefined>;\r\n  /**\r\n   * The default value for `tabs.value`\r\n   *\r\n   * When passing a getter, it will be used as source of truth,\r\n   * meaning that `tabs.value` only changes when the getter returns a new value.\r\n   *\r\n   * If omitted, it will use the first tab as default.\r\n   *\r\n   * @default undefined\r\n   */\r\n  value?: MaybeGetter<number | undefined>;\r\n  /**\r\n   * Called when the `Slider` instance tries to change the active tab.\r\n   */\r\n  onValueChange?: (active: number) => void;\r\n};"
+    "propsAlt": "export type SliderProps = {\n  /**\n   * The minimum value of the slider.\n   *\n   * @default 0\n   */\n  min?: MaybeGetter<number | undefined>;\n  /**\n   * The maximum value of the slider.\n   *\n   * @default 100\n   */\n  max?: MaybeGetter<number | undefined>;\n  /**\n   * The orientation of the slider.\n   *\n   * @default \"horizontal\"\n   */\n  orientation?: MaybeGetter<\"horizontal\" | \"vertical\" | undefined>;\n\n  /**\n   * The step size of the slider.\n   *\n   * @default 1\n   */\n  step?: MaybeGetter<number | undefined>;\n  /**\n   * The default value for `tabs.value`\n   *\n   * When passing a getter, it will be used as source of truth,\n   * meaning that `tabs.value` only changes when the getter returns a new value.\n   *\n   * If omitted, it will use the first tab as default.\n   *\n   * @default undefined\n   */\n  value?: MaybeGetter<number | undefined>;\n  /**\n   * Called when the `Slider` instance tries to change the active tab.\n   */\n  onValueChange?: (active: number) => void;\n};"
   },
   "Select": {
     "constructorProps": [],
@@ -580,7 +566,7 @@
       {
         "name": "open",
         "type": "MaybeGetter<boolean> | undefined",
-        "description": "If the Popover is open.\r\n\r\nWhen passing a getter, it will be used as source of truth,\r\nmeaning that the value only changes when the getter returns a new value.\r\n\r\nOtherwise, if passing a static value, it'll serve as the default value.",
+        "description": "If the Popover is open.\n\nWhen passing a getter, it will be used as source of truth,\nmeaning that the value only changes when the getter returns a new value.\n\nOtherwise, if passing a static value, it'll serve as the default value.",
         "defaultValue": "false",
         "optional": true
       },
@@ -632,14 +618,14 @@
         "description": ""
       }
     ],
-    "propsAlt": "export type PopoverProps = {\r\n  /**\r\n   * If the Popover is open.\r\n   *\r\n   * When passing a getter, it will be used as source of truth,\r\n   * meaning that the value only changes when the getter returns a new value.\r\n   *\r\n   * Otherwise, if passing a static value, it'll serve as the default value.\r\n   *\r\n   *\r\n   * @default false\r\n   */\r\n  open?: MaybeGetter<boolean>;\r\n\r\n  /**\r\n   * Called when the value is supposed to change.\r\n   */\r\n  onOpenChange?: (value: boolean) => void;\r\n\r\n  /**\r\n   * If the popover visibility should be controlled by the user.\r\n   *\r\n   * @default false\r\n   */\r\n  forceVisible?: MaybeGetter<boolean | undefined>;\r\n\r\n  /**\r\n   * Options to be passed to Floating UI's `computePosition`\r\n   *\r\n   * @see https://floating-ui.com/docs/computePosition\r\n   */\r\n  computePositionOptions?: MaybeGetter<Partial<ComputePositionConfig> | undefined>;\r\n};"
+    "propsAlt": "export type PopoverProps = {\n  /**\n   * If the Popover is open.\n   *\n   * When passing a getter, it will be used as source of truth,\n   * meaning that the value only changes when the getter returns a new value.\n   *\n   * Otherwise, if passing a static value, it'll serve as the default value.\n   *\n   *\n   * @default false\n   */\n  open?: MaybeGetter<boolean>;\n\n  /**\n   * Called when the value is supposed to change.\n   */\n  onOpenChange?: (value: boolean) => void;\n\n  /**\n   * If the popover visibility should be controlled by the user.\n   *\n   * @default false\n   */\n  forceVisible?: MaybeGetter<boolean | undefined>;\n\n  /**\n   * Options to be passed to Floating UI's `computePosition`\n   *\n   * @see https://floating-ui.com/docs/computePosition\n   */\n  computePositionOptions?: MaybeGetter<Partial<ComputePositionConfig> | undefined>;\n};"
   },
   "PinInput": {
     "constructorProps": [
       {
         "name": "value",
         "type": "MaybeGetter<string | undefined>",
-        "description": "The value for the Pin Input.\r\n\r\nWhen passing a getter, it will be used as source of truth,\r\nmeaning that the value only changes when the getter returns a new value.\r\n\r\nOtherwise, if passing a static value, it'll serve as the default value.",
+        "description": "The value for the Pin Input.\n\nWhen passing a getter, it will be used as source of truth,\nmeaning that the value only changes when the getter returns a new value.\n\nOtherwise, if passing a static value, it'll serve as the default value.",
         "defaultValue": "''",
         "optional": true
       },
@@ -733,7 +719,7 @@
         "description": "An array of props that should be spread to the input elements."
       }
     ],
-    "propsAlt": "export type PinInputProps = {\r\n  /**\r\n   * The value for the Pin Input.\r\n   *\r\n   * When passing a getter, it will be used as source of truth,\r\n   * meaning that the value only changes when the getter returns a new value.\r\n   *\r\n   * Otherwise, if passing a static value, it'll serve as the default value.\r\n   *\r\n   *\r\n   * @default ''\r\n   */\r\n  value?: MaybeGetter<string | undefined>;\r\n  /**\r\n   * Called when the `PinInput` instance tries to change the value.\r\n   */\r\n  onValueChange?: (value: string) => void;\r\n\r\n  /**\r\n   * The amount of digits in the Pin Input.\r\n   *\r\n   * @default 4\r\n   */\r\n  maxLength?: MaybeGetter<number | undefined>;\r\n  /**\r\n   * An optional placeholder to display when the input is empty.\r\n   *\r\n   * @default '○'\r\n   */\r\n  placeholder?: MaybeGetter<string | undefined>;\r\n\r\n  /**\r\n   * If `true`, prevents the user from interacting with the input.\r\n   *\r\n   * @default false\r\n   */\r\n  disabled?: MaybeGetter<boolean | undefined>;\r\n\r\n  /**\r\n   * If the input should be masked like a password.\r\n   *\r\n   * @default false\r\n   */\r\n  mask?: MaybeGetter<boolean | undefined>;\r\n\r\n  /**\r\n   * What characters the input accepts.\r\n   *\r\n   * @default 'text'\r\n   */\r\n  type?: MaybeGetter<\"alphanumeric\" | \"numeric\" | \"text\" | undefined>;\r\n};"
+    "propsAlt": "export type PinInputProps = {\n  /**\n   * The value for the Pin Input.\n   *\n   * When passing a getter, it will be used as source of truth,\n   * meaning that the value only changes when the getter returns a new value.\n   *\n   * Otherwise, if passing a static value, it'll serve as the default value.\n   *\n   *\n   * @default ''\n   */\n  value?: MaybeGetter<string | undefined>;\n  /**\n   * Called when the `PinInput` instance tries to change the value.\n   */\n  onValueChange?: (value: string) => void;\n\n  /**\n   * The amount of digits in the Pin Input.\n   *\n   * @default 4\n   */\n  maxLength?: MaybeGetter<number | undefined>;\n  /**\n   * An optional placeholder to display when the input is empty.\n   *\n   * @default '○'\n   */\n  placeholder?: MaybeGetter<string | undefined>;\n\n  /**\n   * If `true`, prevents the user from interacting with the input.\n   *\n   * @default false\n   */\n  disabled?: MaybeGetter<boolean | undefined>;\n\n  /**\n   * If the input should be masked like a password.\n   *\n   * @default false\n   */\n  mask?: MaybeGetter<boolean | undefined>;\n\n  /**\n   * What characters the input accepts.\n   *\n   * @default 'text'\n   */\n  type?: MaybeGetter<\"alphanumeric\" | \"numeric\" | \"text\" | undefined>;\n};"
   },
   "Collapsible": {
     "constructorProps": [
@@ -784,6 +770,6 @@
         "description": "The spread attributes for the content element."
       }
     ],
-    "propsAlt": "export type CollapsibleProps = {\r\n  /**\r\n   * Whether the collapsible is disabled which prevents it from being opened.\r\n   */\r\n  disabled?: MaybeGetter<boolean | undefined>;\r\n\r\n  /**\r\n   * Whether the collapsible is open.\r\n   */\r\n  open?: MaybeGetter<boolean>;\r\n\r\n  /**\r\n   * A callback called when the value of `open` changes.\r\n   */\r\n  onOpenChange?: (value: boolean) => void;\r\n};"
+    "propsAlt": "export type CollapsibleProps = {\n  /**\n   * Whether the collapsible is disabled which prevents it from being opened.\n   */\n  disabled?: MaybeGetter<boolean | undefined>;\n\n  /**\n   * Whether the collapsible is open.\n   */\n  open?: MaybeGetter<boolean>;\n\n  /**\n   * A callback called when the value of `open` changes.\n   */\n  onOpenChange?: (value: boolean) => void;\n};"
   }
 }