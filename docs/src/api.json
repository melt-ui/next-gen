--- conflicted
+++ resolved
@@ -155,13 +155,8 @@
       },
       {
         "name": "selected",
-<<<<<<< HEAD
-        "type": "Multiple extends true ? Set<string> : string | undefined",
+        "type": "Value<FalseIfUndefined<Multiple>>",
         "description": "Currently selected item(s)\rFor multiple selection, returns a Set of IDs\rFor single selection, returns a single ID or undefined"
-=======
-        "type": "Value<FalseIfUndefined<Multiple>>",
-        "description": "Currently selected item(s)\nFor multiple selection, returns a Set of IDs\nFor single selection, returns a single ID or undefined"
->>>>>>> 59c18ea0
       },
       {
         "name": "expanded",
@@ -259,13 +254,8 @@
       },
       {
         "name": "value",
-<<<<<<< HEAD
-        "type": "MaybeGetter<T> | undefined",
+        "type": "MaybeGetter<T | undefined>",
         "description": "The default value for `tabs.value`\r\n\r\nWhen passing a getter, it will be used as source of truth,\r\nmeaning that `tabs.value` only changes when the getter returns a new value.\r\n\r\nIf omitted, it will use the first tab as default.",
-=======
-        "type": "MaybeGetter<T | undefined>",
-        "description": "The default value for `tabs.value`\n\nWhen passing a getter, it will be used as source of truth,\nmeaning that `tabs.value` only changes when the getter returns a new value.\n\nIf omitted, it will use the first tab as default.",
->>>>>>> 59c18ea0
         "defaultValue": "undefined",
         "optional": true
       },
@@ -315,8 +305,7 @@
         "description": "The attributes for the list that contains the tab triggers."
       }
     ],
-<<<<<<< HEAD
-    "propsAlt": "export type TabsProps<T extends string = string> = {\r\n  /**\r\n   * If `true`, the value will be changed whenever a trigger is focused.\r\n   *\r\n   * @default true\r\n   */\r\n  selectWhenFocused?: MaybeGetter<boolean | undefined>;\r\n  /**\r\n   * If the the trigger selection should loop when navigating with the arrow keys.\r\n   *\r\n   * @default true\r\n   */\r\n  loop?: MaybeGetter<boolean | undefined>;\r\n  /**\r\n   * The orientation of the tabs.\r\n   *\r\n   * @default \"horizontal\"\r\n   */\r\n  orientation?: MaybeGetter<\"horizontal\" | \"vertical\">;\r\n  /**\r\n   * The default value for `tabs.value`\r\n   *\r\n   * When passing a getter, it will be used as source of truth,\r\n   * meaning that `tabs.value` only changes when the getter returns a new value.\r\n   *\r\n   * If omitted, it will use the first tab as default.\r\n   *\r\n   * @default undefined\r\n   */\r\n  value?: MaybeGetter<T>;\r\n  /**\r\n   * Called when the `Tabs` instance tries to change the active tab.\r\n   */\r\n  onValueChange?: (active: T) => void;\r\n};"
+    "propsAlt": "export type TabsProps<T extends string = string> = {\r\n  /**\r\n   * If `true`, the value will be changed whenever a trigger is focused.\r\n   *\r\n   * @default true\r\n   */\r\n  selectWhenFocused?: MaybeGetter<boolean | undefined>;\r\n  /**\r\n   * If the the trigger selection should loop when navigating with the arrow keys.\r\n   *\r\n   * @default true\r\n   */\r\n  loop?: MaybeGetter<boolean | undefined>;\r\n  /**\r\n   * The orientation of the tabs.\r\n   *\r\n   * @default \"horizontal\"\r\n   */\r\n  orientation?: MaybeGetter<\"horizontal\" | \"vertical\" | undefined>;\r\n  /**\r\n   * The default value for `tabs.value`\r\n   *\r\n   * When passing a getter, it will be used as source of truth,\r\n   * meaning that `tabs.value` only changes when the getter returns a new value.\r\n   *\r\n   * If omitted, it will use the first tab as default.\r\n   *\r\n   * @default undefined\r\n   */\r\n  value?: MaybeGetter<T | undefined>;\r\n  /**\r\n   * Called when the `Tabs` instance tries to change the active tab.\r\n   */\r\n  onValueChange?: (active: T) => void;\r\n};"
   },
   "SliderMultiThumb": {
     "constructorProps": [
@@ -451,9 +440,6 @@
       }
     ],
     "propsAlt": "export type SliderMultiThumbProps = {\r\n    /**\r\n   * The minimum value of the slider.\r\n   *\r\n   * @default 0\r\n   */\r\n  min?: MaybeGetter<number | undefined>;\r\n  /**\r\n   * The maximum value of the slider.\r\n   *\r\n   * @default 100\r\n   */\r\n  max?: MaybeGetter<number | undefined>;\r\n    /**\r\n   * The orientation of the slider.\r\n   *\r\n   * @default \"horizontal\"\r\n   */\r\n  orientation?: MaybeGetter<\"horizontal\" | \"vertical\" | undefined>;\r\n  /**\r\n   * The step size of the slider.\r\n   *\r\n   * @default 1\r\n   */\r\n  step?: MaybeGetter<number | undefined>;\r\n    /**\r\n   * The default value.\r\n   *\r\n   * When passing a getter, it will be used as source of truth,\r\n   * meaning that `value` only changes when the getter returns a new value.\r\n   *\r\n   * @default undefined\r\n   */\r\n  value?: MaybeGetter<number[] | undefined>;\r\n  /**\r\n   * The direction of the slider.\r\n   *\r\n   * For vertical sliders, setting `dir` to `rtl`\r\n   * causes the slider to start from the top.\r\n   *\r\n   * @default \"ltr\"\r\n   */\r\n  dir?: MaybeGetter<\"ltr\" | \"rtl\" | undefined>;\r\n  /**\r\n   * Determines if the values array should be automatically sorted.\r\n   * \r\n   * @default true\r\n   */\r\n  autoSort?: MaybeGetter<boolean | undefined>;\r\n    /**\r\n   * Called when the `Slider` instance value changes.\r\n   */\r\n  onValueChange?: (active: number[]) => void;\r\n};"
-=======
-    "propsAlt": "export type TabsProps<T extends string = string> = {\n  /**\n   * If `true`, the value will be changed whenever a trigger is focused.\n   *\n   * @default true\n   */\n  selectWhenFocused?: MaybeGetter<boolean | undefined>;\n  /**\n   * If the the trigger selection should loop when navigating with the arrow keys.\n   *\n   * @default true\n   */\n  loop?: MaybeGetter<boolean | undefined>;\n  /**\n   * The orientation of the tabs.\n   *\n   * @default \"horizontal\"\n   */\n  orientation?: MaybeGetter<\"horizontal\" | \"vertical\" | undefined>;\n  /**\n   * The default value for `tabs.value`\n   *\n   * When passing a getter, it will be used as source of truth,\n   * meaning that `tabs.value` only changes when the getter returns a new value.\n   *\n   * If omitted, it will use the first tab as default.\n   *\n   * @default undefined\n   */\n  value?: MaybeGetter<T | undefined>;\n  /**\n   * Called when the `Tabs` instance tries to change the active tab.\n   */\n  onValueChange?: (active: T) => void;\n};"
->>>>>>> 59c18ea0
   },
   "Slider": {
     "constructorProps": [
@@ -556,7 +542,7 @@
       {
         "name": "required",
         "type": "MaybeGetter<boolean | undefined>",
-        "description": "If `true`, indicates that the user must select a radio button before\nthe owning form can be submitted.",
+        "description": "If `true`, indicates that the user must select a radio button before\r\nthe owning form can be submitted.",
         "defaultValue": "false",
         "optional": true
       },
@@ -660,7 +646,7 @@
         "description": ""
       }
     ],
-    "propsAlt": "export type RadioGroupProps = {\n  /**\n   * If `true`, prevents the user from interacting with the group.\n   *\n   * @default false\n   */\n  disabled?: MaybeGetter<boolean | undefined>;\n  /**\n   * If `true`, indicates that the user must select a radio button before\n   * the owning form can be submitted.\n   *\n   * @default false\n   */\n  required?: MaybeGetter<boolean | undefined>;\n  /**\n   * If the the button selection should loop when navigating with the arrow keys.\n   *\n   * @default true\n   */\n  loop?: MaybeGetter<boolean | undefined>;\n  /**\n   * If `true`, the value will be changed whenever a button is focused.\n   *\n   * @default true\n   */\n  selectWhenFocused?: MaybeGetter<boolean | undefined>;\n  /**\n   * The orientation of the slider.\n   *\n   * @default \"vertical\"\n   */\n  orientation?: MaybeGetter<\"horizontal\" | \"vertical\" | undefined>;\n  /**\n   * Input name for radio group.\n   */\n  name?: MaybeGetter<string | undefined>;\n  /**\n   * Default value for radio group.\n   *\n   * @default \"\"\n   */\n  value?: MaybeGetter<string | undefined>;\n  /**\n   * Called when the radio button is clicked.\n   */\n  onValueChange?: (active: string) => void;\n};"
+    "propsAlt": "export type RadioGroupProps = {\r\n  /**\r\n   * If `true`, prevents the user from interacting with the group.\r\n   *\r\n   * @default false\r\n   */\r\n  disabled?: MaybeGetter<boolean | undefined>;\r\n  /**\r\n   * If `true`, indicates that the user must select a radio button before\r\n   * the owning form can be submitted.\r\n   *\r\n   * @default false\r\n   */\r\n  required?: MaybeGetter<boolean | undefined>;\r\n  /**\r\n   * If the the button selection should loop when navigating with the arrow keys.\r\n   *\r\n   * @default true\r\n   */\r\n  loop?: MaybeGetter<boolean | undefined>;\r\n  /**\r\n   * If `true`, the value will be changed whenever a button is focused.\r\n   *\r\n   * @default true\r\n   */\r\n  selectWhenFocused?: MaybeGetter<boolean | undefined>;\r\n  /**\r\n   * The orientation of the slider.\r\n   *\r\n   * @default \"vertical\"\r\n   */\r\n  orientation?: MaybeGetter<\"horizontal\" | \"vertical\" | undefined>;\r\n  /**\r\n   * Input name for radio group.\r\n   */\r\n  name?: MaybeGetter<string | undefined>;\r\n  /**\r\n   * Default value for radio group.\r\n   *\r\n   * @default \"\"\r\n   */\r\n  value?: MaybeGetter<string | undefined>;\r\n  /**\r\n   * Called when the radio button is clicked.\r\n   */\r\n  onValueChange?: (active: string) => void;\r\n};"
   },
   "Progress": {
     "constructorProps": [
@@ -704,10 +690,10 @@
       {
         "name": "progress",
         "type": "{\n  \"data-melt-progress-progress\": string\n  style: `--progress: ${string}`\n}",
-        "description": "Spread attributes for the Progress percentage element.\nProvides a --progress CSS variable that can be used to style the progress:\n`transform: translateX(calc(var(--progress) * -1));`"
-      }
-    ],
-    "propsAlt": "export type ProgressProps = {\n  /**\n   * The value for the progress.\n   * \n   * @default undefined\n   */\n  value?: MaybeGetter<number | undefined>;\n\n  /**\n   * The maximum value of the progress.\n   * \n   * @deafult 100\n   */\n  max?: MaybeGetter<number | undefined>;\n\n  /**\n   * The callback invoked when the value of the progress changes.\n   */\n  onValueChange?: (value: number) => void;\n};"
+        "description": "Spread attributes for the Progress percentage element.\rProvides a --progress CSS variable that can be used to style the progress:\r`transform: translateX(calc(var(--progress) * -1));`"
+      }
+    ],
+    "propsAlt": "export type ProgressProps = {\r\n  /**\r\n   * The value for the progress.\r\n   * \r\n   * @default undefined\r\n   */\r\n  value?: MaybeGetter<number | undefined>;\r\n\r\n  /**\r\n   * The maximum value of the progress.\r\n   * \r\n   * @deafult 100\r\n   */\r\n  max?: MaybeGetter<number | undefined>;\r\n\r\n  /**\r\n   * The callback invoked when the value of the progress changes.\r\n   */\r\n  onValueChange?: (value: number) => void;\r\n};"
   },
   "Popover": {
     "constructorProps": [
@@ -867,10 +853,7 @@
         "description": "An array of props that should be spread to the input elements."
       }
     ],
-<<<<<<< HEAD
     "propsAlt": "export type PinInputProps = {\r\n  /**\r\n   * The value for the Pin Input.\r\n   *\r\n   * When passing a getter, it will be used as source of truth,\r\n   * meaning that the value only changes when the getter returns a new value.\r\n   *\r\n   * Otherwise, if passing a static value, it'll serve as the default value.\r\n   *\r\n   *\r\n   * @default ''\r\n   */\r\n  value?: MaybeGetter<string | undefined>;\r\n  /**\r\n   * Called when the `PinInput` instance tries to change the value.\r\n   */\r\n  onValueChange?: (value: string) => void;\r\n\r\n  /**\r\n   * The amount of digits in the Pin Input.\r\n   *\r\n   * @default 4\r\n   */\r\n  maxLength?: MaybeGetter<number | undefined>;\r\n  /**\r\n   * An optional placeholder to display when the input is empty.\r\n   *\r\n   * @default '○'\r\n   */\r\n  placeholder?: MaybeGetter<string | undefined>;\r\n\r\n  /**\r\n   * If `true`, prevents the user from interacting with the input.\r\n   *\r\n   * @default false\r\n   */\r\n  disabled?: MaybeGetter<boolean | undefined>;\r\n\r\n  /**\r\n   * If the input should be masked like a password.\r\n   *\r\n   * @default false\r\n   */\r\n  mask?: MaybeGetter<boolean | undefined>;\r\n\r\n  /**\r\n   * What characters the input accepts.\r\n   *\r\n   * @default 'text'\r\n   */\r\n  type?: MaybeGetter<\"alphanumeric\" | \"numeric\" | \"text\" | undefined>;\r\n};"
-=======
-    "propsAlt": "export type PinInputProps = {\n  /**\n   * The value for the Pin Input.\n   *\n   * When passing a getter, it will be used as source of truth,\n   * meaning that the value only changes when the getter returns a new value.\n   *\n   * Otherwise, if passing a static value, it'll serve as the default value.\n   *\n   *\n   * @default ''\n   */\n  value?: MaybeGetter<string | undefined>;\n  /**\n   * Called when the `PinInput` instance tries to change the value.\n   */\n  onValueChange?: (value: string) => void;\n\n  /**\n   * The amount of digits in the Pin Input.\n   *\n   * @default 4\n   */\n  maxLength?: MaybeGetter<number | undefined>;\n  /**\n   * An optional placeholder to display when the input is empty.\n   *\n   * @default '○'\n   */\n  placeholder?: MaybeGetter<string | undefined>;\n\n  /**\n   * If `true`, prevents the user from interacting with the input.\n   *\n   * @default false\n   */\n  disabled?: MaybeGetter<boolean | undefined>;\n\n  /**\n   * If the input should be masked like a password.\n   *\n   * @default false\n   */\n  mask?: MaybeGetter<boolean | undefined>;\n\n  /**\n   * What characters the input accepts.\n   *\n   * @default 'text'\n   */\n  type?: MaybeGetter<\"alphanumeric\" | \"numeric\" | \"text\" | undefined>;\n};"
   },
   "Collapsible": {
     "constructorProps": [
@@ -921,7 +904,7 @@
         "description": "The spread attributes for the content element."
       }
     ],
-    "propsAlt": "export type CollapsibleProps = {\n  /**\n   * Whether the collapsible is disabled which prevents it from being opened.\n   */\n  disabled?: MaybeGetter<boolean | undefined>;\n\n  /**\n   * Whether the collapsible is open.\n   */\n  open?: MaybeGetter<boolean | undefined>;\n\n  /**\n   * A callback called when the value of `open` changes.\n   */\n  onOpenChange?: (value: boolean) => void;\n};"
+    "propsAlt": "export type CollapsibleProps = {\r\n  /**\r\n   * Whether the collapsible is disabled which prevents it from being opened.\r\n   */\r\n  disabled?: MaybeGetter<boolean | undefined>;\r\n\r\n  /**\r\n   * Whether the collapsible is open.\r\n   */\r\n  open?: MaybeGetter<boolean | undefined>;\r\n\r\n  /**\r\n   * A callback called when the value of `open` changes.\r\n   */\r\n  onOpenChange?: (value: boolean) => void;\r\n};"
   },
   "Avatar": {
     "constructorProps": [
@@ -973,7 +956,7 @@
         "description": ""
       }
     ],
-    "propsAlt": "export type AvatarProps = {\n  /**\n   * The source of the image to display.\n   */\n  src?: MaybeGetter<string | undefined>;\n\n  /**\n   * The amount of time in milliseconds to wait before displaying the image.\n   *\n   * @default 0\n   */\n  delayMs?: MaybeGetter<number | undefined>;\n\n  /**\n   * A callback invoked when the loading status store of the avatar changes.\n   */\n  onLoadingStatusChange?: (value: ImageLoadingStatus) => void | undefined;\n};"
+    "propsAlt": "export type AvatarProps = {\r\n  /**\r\n   * The source of the image to display.\r\n   */\r\n  src?: MaybeGetter<string | undefined>;\r\n\r\n  /**\r\n   * The amount of time in milliseconds to wait before displaying the image.\r\n   *\r\n   * @default 0\r\n   */\r\n  delayMs?: MaybeGetter<number | undefined>;\r\n\r\n  /**\r\n   * A callback invoked when the loading status store of the avatar changes.\r\n   */\r\n  onLoadingStatusChange?: (value: ImageLoadingStatus) => void | undefined;\r\n};"
   },
   "Accordion": {
     "constructorProps": [
@@ -1008,27 +991,27 @@
       {
         "name": "getItem",
         "type": "<Meta extends Record<string, unknown>>(\n  item: AccordionItem<Meta>,\n) => Item<Meta, Multiple>",
-        "description": "Returns an Item class with the necessary\nspread attributes for an accordion item.\n@param item"
+        "description": "Returns an Item class with the necessary\rspread attributes for an accordion item.\r@param item"
       },
       {
         "name": "isExpanded",
         "type": "(id: string) => boolean",
-        "description": "Checks if an item is currently expanded.\n@param id - ID of the item to check."
+        "description": "Checks if an item is currently expanded.\r@param id - ID of the item to check."
       },
       {
         "name": "expand",
         "type": "(id: string) => void",
-        "description": "Expands a specific item.\n@param id - ID of the item to expand."
+        "description": "Expands a specific item.\r@param id - ID of the item to expand."
       },
       {
         "name": "collapse",
         "type": "(id: string) => void",
-        "description": "Collapses a specific item.\n@param id - ID of the item to collapse."
+        "description": "Collapses a specific item.\r@param id - ID of the item to collapse."
       },
       {
         "name": "toggleExpanded",
         "type": "(id: string) => void",
-        "description": "Toggles the expanded state of an item.\n@param id - ID of the item to toggle."
+        "description": "Toggles the expanded state of an item.\r@param id - ID of the item to toggle."
       }
     ],
     "properties": [
@@ -1053,7 +1036,6 @@
         "description": "Spread attributes for the accordion root element."
       }
     ],
-    "propsAlt": "export type AccordionProps<Multiple extends boolean = false> = {\n  /**\n   * If `true`, multiple accordion items can be open at the same time.\n   *\n   * @default false\n   */\n  multiple?: MaybeGetter<Multiple | undefined>;\n\n  /**\n   * When `true`, prevents the user from interacting with the accordion.\n   *\n   * @default false\n   */\n  disabled?: MaybeGetter<boolean | undefined>;\n\n  /**\n   * The controlled value for the accordion.\n   */\n  value?: AccordionValue<Multiple>;\n\n  /**\n   * The callback invoked when the value of the Accordion changes.\n   */\n  onValueChange?: OnChange<Multiple>;\n};"
->>>>>>> 59c18ea0
+    "propsAlt": "export type AccordionProps<Multiple extends boolean = false> = {\r\n  /**\r\n   * If `true`, multiple accordion items can be open at the same time.\r\n   *\r\n   * @default false\r\n   */\r\n  multiple?: MaybeGetter<Multiple | undefined>;\r\n\r\n  /**\r\n   * When `true`, prevents the user from interacting with the accordion.\r\n   *\r\n   * @default false\r\n   */\r\n  disabled?: MaybeGetter<boolean | undefined>;\r\n\r\n  /**\r\n   * The controlled value for the accordion.\r\n   */\r\n  value?: AccordionValue<Multiple>;\r\n\r\n  /**\r\n   * The callback invoked when the value of the Accordion changes.\r\n   */\r\n  onValueChange?: OnChange<Multiple>;\r\n};"
   }
 }