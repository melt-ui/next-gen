--- conflicted
+++ resolved
@@ -30,11 +30,7 @@
 <button {...collapsible.trigger}>Open/Close content</button>
 
 {#if collapsible.open}
-<<<<<<< HEAD
-    <div {...collapsible.content}>Content</div>
-=======
 		<div {...collapsible.content}>Content</div>
->>>>>>> 476006d8
 {/if}
 ```
 	</TabItem>
