--- conflicted
+++ resolved
@@ -4,11 +4,7 @@
 export { default as Tabs } from "./Tabs.svelte";
 export { default as Slider } from "./Slider.svelte";
 export { default as Popover } from "./Popover.svelte";
-<<<<<<< HEAD
+export { default as Progress } from "./Progress.svelte";
 export { default as Tooltip } from "./Tooltip.svelte";
 export { default as RadioGroup } from "./RadioGroup.svelte";
-=======
-export { default as Progress } from "./Progress.svelte";
-export { default as RadioGroup } from "./RadioGroup.svelte";
-export { default as Avatar } from "./Avatar.svelte";
->>>>>>> c445617a
+export { default as Avatar } from "./Avatar.svelte";