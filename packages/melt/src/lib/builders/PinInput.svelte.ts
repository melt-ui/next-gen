import { Synced } from "$lib/Synced.svelte";
import type { Extracted, MaybeGetter } from "$lib/types";
import { dataAttr, disabledAttr } from "$lib/utils/attribute";
import { inBrowser } from "$lib/utils/browser";
import { extract } from "$lib/utils/extract";
import { createDataIds } from "$lib/utils/identifiers";
import { isHtmlInputElement } from "$lib/utils/is";
import { nanoid } from "nanoid";
import type { HTMLInputAttributes } from "svelte/elements";

const identifiers = createDataIds("pin-input", ["root", "input"]);

export type PinInputProps = {
	/**
	 * The value for the Pin Input.
	 *
	 * When passing a getter, it will be used as source of truth,
	 * meaning that the value only changes when the getter returns a new value.
	 *
	 * Otherwise, if passing a static value, it'll serve as the default value.
	 *
	 *
	 * @default ''
	 */
	value?: MaybeGetter<string | undefined>;
	/**
	 * Called when the `PinInput` instance tries to change the value.
	 */
	onValueChange?: (value: string) => void;

	/**
	 * Called when the `PinInput` instance is filled.
	 */
	onComplete?: (value: string) => void;

	/**
	 * Override the default behavior when pasting a value.
	 *
	 * @param value The pasted value.
	 *
	 * @example ```ts
	 * let pin = new PinInput({
	 *   onPaste(value) {
	 *     if (!valid(value)) {
	 *       //do something
	 *       return
	 *     }
	 *     pin.value = value
	 *   }
	 * });
	 */
	onPaste?: (value: string) => void;

	/**
	 * Called when the PinInput encounters an error.
	 */
	onError?: (error: Error) => void;

	/**
	 * The amount of digits in the Pin Input.
	 *
	 * @default 4
	 */
	maxLength?: MaybeGetter<number | undefined>;
	/**
	 * An optional placeholder to display when the input is empty.
	 *
	 * @default '○'
	 */
	placeholder?: MaybeGetter<string | undefined>;

	/**
	 * If `true`, prevents the user from interacting with the input.
	 *
	 * @default false
	 */
	disabled?: MaybeGetter<boolean | undefined>;

	/**
	 * If the input should be masked like a password.
	 *
	 * @default false
	 */
	mask?: MaybeGetter<boolean | undefined>;

	/**
	 * What characters the input accepts.
	 *
	 * @default 'text'
	 */
	type?: MaybeGetter<"alphanumeric" | "numeric" | "text" | undefined>;

	/**
	 * If `true`, allows pasting values from the clipboard.
	 *
	 * @default true
	 */
	allowPaste?: MaybeGetter<boolean | undefined>;
};

function validateInput(char: string, type: Extracted<PinInputProps["type"]>) {
	switch (type) {
		case "alphanumeric":
			return /^[a-zA-Z0-9]$/.test(char);
		case "numeric":
			return /^[0-9]$/.test(char);
		case "text":
			return true;
	}
}

function setInputSelectionRange(input: HTMLInputElement, start: number, end: number) {
	setTimeout(() => {
		if (input.value.length === 0) return;
		if (input.selectionStart === start && input.selectionEnd === end) return;
		input.setSelectionRange(start, end);
	});
}

export class PinInput {
	#id = nanoid();

	/* Props */
	#props!: PinInputProps;
	readonly maxLength = $derived(extract(this.#props.maxLength, 4));
	readonly placeholder = $derived(extract(this.#props.placeholder, "○"));
	readonly disabled = $derived(extract(this.#props.disabled, false));
	readonly mask = $derived(extract(this.#props.mask, false));
	readonly type = $derived(extract(this.#props.type, "text"));
	readonly allowPaste = $derived(extract(this.#props.allowPaste, true));

	/* State */
	#value!: Synced<string>;
	#focusedIndex = $state(-1);
	readonly isFilled = $derived(this.value.length === this.maxLength);

	constructor(props: PinInputProps = {}) {
		this.#value = new Synced({
			value: props.value,
			onChange: props.onValueChange,
			defaultValue: "",
		});
		this.#props = props;
	}

	#getInputEls(): HTMLInputElement[] {
		if (!inBrowser()) return [];
		const rootEl = document.getElementById(this.#id);
		if (!rootEl) return [];
		return [...rootEl.querySelectorAll(`[${identifiers.input}]`)].filter(isHtmlInputElement);
	}

	get value() {
		return this.#value.current;
	}

	set value(value: string) {
		this.#value.current = value;
		// set values in inputs
		const inputs = this.#getInputEls();
		inputs.forEach((input, index) => {
			input.value = value[index] ?? "";
		});
	}

	/** The root element's props. */
	get root() {
		return {
			[identifiers.root]: "",
			id: this.#id,
			"data-complete": dataAttr(this.isFilled),
		} as const;
	}

	/** An array of props that should be spread to the input elements. */
	get inputs() {
		return Array(this.maxLength)
			.fill(0)
			.map((_, index) => this.#getInput(index));
	}

	#deleteCharAtIndex(index: number) {
		this.value = this.value.slice(0, index) + this.value.slice(index + 1);
	}

	#addCharAtIndex(char: string, index: number) {
		this.value = this.value.slice(0, index) + char + this.value.slice(index + 1);
	}

	#getInput(index: number) {
		const currValue = this.value[index];
		const isFilled = currValue !== undefined;
		const isFocused = this.#focusedIndex === index;
		const isLast = index === this.maxLength - 1;
		const canFocus = (this.isFilled && isLast) || index === this.value.length;

		const onpaste = (pasted: string) => {
			if (!this.allowPaste) return;

			const inputs = this.#getInputEls();
			if (!inputs.length) return;

			const focusedIndex = Math.max(this.#focusedIndex, 0);
			const initialIndex = pasted.length >= inputs.length ? 0 : focusedIndex;
			const lastIndex = Math.min(initialIndex + pasted.length, inputs.length);

			for (let i = initialIndex; i < lastIndex; i++) {
				const input = inputs[i];
<<<<<<< HEAD
				if (!validateInput(pasted[i - initialIndex], this.type)) {
					this.#props.onError?.(new Error("Invalid input"));
					break;
				}
				input.value = pasted[i - initialIndex];
				this.#addCharAtIndex(pasted[i - initialIndex], i);
=======
				if (!input) continue;
				input.value = pasted[i - initialIndex] ?? "";
				this.#addCharAtIndex(pasted[i - initialIndex] ?? "", i);
>>>>>>> 209270cb
				input.focus();
				inputs[i + 1]?.focus();
			}
		};

		return {
			[identifiers.input]: "",
			placeholder: isFocused ? undefined : this.placeholder,
			disabled: disabledAttr(this.disabled),
			type: this.mask ? "password" : "text",
			"data-filled": dataAttr(isFilled),
			tabindex: canFocus ? 0 : -1,
			inputmode: this.type === "numeric" ? "numeric" : "text",
			style: canFocus && isFocused && !isFilled ? undefined : "caret-color: transparent;",
			onkeydown: (e: KeyboardEvent) => {
				const el = e.target;
				if (!isHtmlInputElement(el)) {
					return;
				}
				const inputs = this.#getInputEls();

				switch (e.key) {
					case "ArrowLeft": {
						e.preventDefault();
						inputs[index - 1]?.focus();
						break;
					}
					case "ArrowRight": {
						if (!this.value[index]) return;
						e.preventDefault();
						inputs.at(index + 1)?.focus();
						break;
					}
					case "Home": {
						e.preventDefault();
						inputs[0]?.focus();
						break;
					}
					case "End": {
						e.preventDefault();
						const lastFocusableIndex = Math.min(this.value.length, inputs.length - 1);
						inputs[lastFocusableIndex]?.focus();
						break;
					}
					case "Backspace": {
						e.preventDefault();
						if (this.value[index]) {
							this.#deleteCharAtIndex(index);
						} else {
							this.#deleteCharAtIndex(index - 1);
							setTimeout(() => inputs[index - 1]?.focus());
						}
						break;
					}
				}
			},
			onpointerdown: (e: Event) => {
				const el = e.target;
				if (!isHtmlInputElement(el)) {
					return;
				}

				setInputSelectionRange(el, 1, 1);

				if (this.value[index]) return;
				const inputs = this.#getInputEls();
				// Set timeout so deps can change, and canFocus is re-evaluated.
				setTimeout(() => inputs[this.value.length]?.focus());
			},
			onpointerup: (e: Event) => {
				const el = e.target;
				if (!isHtmlInputElement(el)) {
					return;
				}

				setInputSelectionRange(el, 1, 1);
			},
			oninput: (e: Event) => {
				const el = e.target;
				if (!isHtmlInputElement(el)) {
					return;
				}
				e.preventDefault();
				const prev = currValue;
				const inputted = prev ? el.value.slice(prev.length) : el.value;
				if (inputted.length === 1) {
					const char = el.value.slice(el.value.length - 1);
					if (!validateInput(char, this.type)) {
						this.#props.onError?.(new Error("Invalid input"));
						el.value = el.value.slice(0, -1);
						return;
					}
					el.value = char;
					this.#addCharAtIndex(char, index);

					const inputs = this.#getInputEls();
					const currIndex = inputs.indexOf(el);

					// Set timeout so deps can change, and canFocus is re-evaluated.
					setTimeout(() => inputs[currIndex + 1]?.focus());
				} else {
					if (this.#props.onPaste) {
						this.#props.onPaste(inputted);
					} else {
						onpaste(inputted);
					}
				}
			},
			onfocus: () => {
				this.#focusedIndex = index;
			},
			onblur: () => {
				this.#focusedIndex = -1;
			},
			onpaste: (e) => {
				e.preventDefault();
				const pasted = e.clipboardData?.getData("text");
				console.log(pasted);
				if (!pasted) return;

				if (this.#props.onPaste) {
					this.#props.onPaste(pasted);
				} else {
					onpaste(pasted);
				}
			},
		} as const satisfies HTMLInputAttributes;
	}
}<|MERGE_RESOLUTION|>--- conflicted
+++ resolved
@@ -206,18 +206,13 @@
 
 			for (let i = initialIndex; i < lastIndex; i++) {
 				const input = inputs[i];
-<<<<<<< HEAD
+        if (!input) continue;
 				if (!validateInput(pasted[i - initialIndex], this.type)) {
 					this.#props.onError?.(new Error("Invalid input"));
 					break;
 				}
-				input.value = pasted[i - initialIndex];
-				this.#addCharAtIndex(pasted[i - initialIndex], i);
-=======
-				if (!input) continue;
 				input.value = pasted[i - initialIndex] ?? "";
 				this.#addCharAtIndex(pasted[i - initialIndex] ?? "", i);
->>>>>>> 209270cb
 				input.focus();
 				inputs[i + 1]?.focus();
 			}
